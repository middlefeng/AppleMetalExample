--- conflicted
+++ resolved
@@ -33,12 +33,7 @@
     // The accumulated color along the ray's path so far
     packed_float3 color;
     
-<<<<<<< HEAD
-    uint depth;
-=======
-    
     int bounce;
->>>>>>> 3d075804
 };
 
 // Represents an intersection between a ray and the scene, returned by the MPSRayIntersector.
@@ -107,11 +102,7 @@
         // is absorbed into surfaces.
         ray.color = float3(1.0f, 1.0f, 1.0f);
         
-<<<<<<< HEAD
-        ray.depth = 0;
-=======
         ray.bounce = 0;
->>>>>>> 3d075804
         
         // Clear the destination image to black
         dstTex.write(float4(0.0f, 0.0f, 0.0f, 0.0f), tid);
@@ -203,11 +194,8 @@
     // Find an arbitrary direction perpendicular to the normal. This will become the
     // "right" vector.
     float3 right = normalize(cross(normal, float3(0.0072f, 1.0f, 0.0034f)));
-<<<<<<< HEAD
-=======
     if (length(right)  < 1e-3)
         right = simd::normalize(metal::cross(normal, float3 { 0.0072f, 0.0034f, 1.0f }));
->>>>>>> 3d075804
     
     // Find a third vector perpendicular to the previous two. This will be the
     // "forward" vector.
@@ -255,15 +243,7 @@
                 surfaceNormal = normalize(surfaceNormal);
 
                 // Look up two uniformly random numbers for this thread
-<<<<<<< HEAD
-                float2 r = 0;
-                if (ray.depth > 0)
-                    r = random2[(tid.x % 16) * 16 + (tid.y % 16)];
-                else
-                    r = random[(tid.x % 16) * 16 + (tid.y % 16)];
-=======
                 float2 r = random[(tid.x % 16) * 16 + (tid.y % 16) + 256 * ray.bounce];
->>>>>>> 3d075804
 
 #if D_EMIT_SHADOW_RAY
                 float3 lightDirection;
@@ -319,11 +299,7 @@
                 // the amount of noise in the output image.
                 float3 sampleDirection = sampleCosineWeightedHemisphere(r);
                 sampleDirection = alignHemisphereWithNormal(sampleDirection, surfaceNormal);
-<<<<<<< HEAD
-
-=======
-                
->>>>>>> 3d075804
+
                 ray.origin = intersectionPoint + surfaceNormal * 1e-3f;
                 ray.direction = sampleDirection;
                 ray.color = color;
@@ -331,23 +307,12 @@
                 
 #if D_EMIT_SHADOW_RAY
                 ray.mask = RAY_MASK_SECONDARY;
-<<<<<<< HEAD
-                ray.depth = ray.depth + 1;
-=======
 #endif
->>>>>>> 3d075804
             }
             else {
                 // In this case, a ray coming from the camera hit the light source directly, so
                 // we'll write the light color into the output image.
-<<<<<<< HEAD
-                float3 color = uniforms.light.color * 3.0 * ray.color;
-                //color += dstTex.read(tid).xyz;
-                dstTex.write(float4(color * 2 * M_PI_F, 1.0f), tid);
-                //dstTex.write(float4(ray.direction, 1.0f), tid);
-=======
                 float3 color = uniforms.light.color;
->>>>>>> 3d075804
                 
 #if !D_EMIT_SHADOW_RAY
                 color *= ray.color;
